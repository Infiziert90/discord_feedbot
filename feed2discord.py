--- conflicted
+++ resolved
@@ -535,13 +535,12 @@
                         # Loop over all channels for this particular feed
                         # and process appropriately:
                         for channel in channels:
-<<<<<<< HEAD
-
                             include = True
                             # Regex if channel exists
                             if (channel['name']+'.regex') in FEED:
                                 logger.debug(feed+':item:running regex for'+channel['name'])
-                                regexpat = FEED.get(channel['name']+'.regex','^.*$')
+                                regexpat = FEED.get(
+                                    channel['name']+'.regex','^.*$')
                                 logger.debug(feed+':item:using regex:'+regexpat+' on '+item['title'])
                                 regexmatch = re.search(regexpat,item['title'])
                                 if regexmatch is None:
@@ -552,22 +551,12 @@
                                 logger.debug(feed+':item:building message for '+channel['name'])
                                 message = build_message(FEED,item,channel)
                                 logger.debug(feed+':item:sending message (eventually) to '+channel['name'])
-                                yield from send_message_wrapper(asyncioloop,FEED,feed,channel,client,message)
-=======
-                            logger.debug(feed+
-                                         ':item:building message for '+
-                                         channel['name'])
-                            message = build_message(FEED,item,channel)
-                            logger.debug(feed+
-                                         ':item:sending message (eventually) to '+
-                                         channel['name'])
-                            yield from send_message_wrapper(asyncioloop,
-                                                            FEED,
-                                                            feed,
-                                                            channel,
-                                                            client,
-                                                            message)
->>>>>>> 807bda9b
+                                yield from send_message_wrapper(asyncioloop,
+                                                                FEED,
+                                                                feed,
+                                                                channel,
+                                                                client,
+                                                                message)
                     else:
                         # Logs of debugging info for date handling stuff...
                         logger.info(feed+':too old; skipping')

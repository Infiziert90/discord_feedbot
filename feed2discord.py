--- conflicted
+++ resolved
@@ -222,15 +222,7 @@
                         message = build_message(FEED,item)
                         for channel in channels:
                             logger.debug(feed+':item:sending message')
-<<<<<<< HEAD
-                            yield from client.send_message(channel,
-                               url+"\n"+
-                               "**"+title+"**\n"+
-                               "*"+pubDate+"*\n"+
-                               description)
-=======
                             yield from client.send_message(channel,message)
->>>>>>> 5688dbb6
                     else:
                         logger.info(feed+':too old; skipping')
                 else:

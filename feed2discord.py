--- conflicted
+++ resolved
@@ -181,20 +181,12 @@
                 'process_field:guid:no such field; try show_sample_entry.py on feed')
             return ''
 
-<<<<<<< HEAD
-    logger.debug(feed+':process_field:'+field+': checking against regexes')
-    stringmatch = re.match('^"(.+?)"$',field)
-    highlightmatch = re.match('^([*_~<]+)(.+?)([*_~>]+)$',field)
-    bigcodematch = re.match('^```(.+)```$',field)
-    codematch = re.match('^`(.+)`$',field)
-=======
     logger.debug(feed + ':process_field:' + field +
                  ': checking against regexes')
     stringmatch = re.match('^"(.+?)"$', field)
     highlightmatch = re.match('^([*_~<]+)(.+?)([*_~>]+)$', field)
-    bigcodematch = re.match('^```(.+)$', field)
+    bigcodematch = re.match('^```(.+)```$', field)
     codematch = re.match('^`(.+)`$', field)
->>>>>>> aa1119bb
 
     tagmatch = re.match('^@(.+)$', field)  # new tag regex
 
@@ -224,11 +216,7 @@
         # Code blocks are a bit different, with a newline and stuff:
         field = bigcodematch.group(1)
         if field in item:
-<<<<<<< HEAD
             return '```\n'+item[field]+'\n```'
-=======
-            return '```\n' + item[field]
->>>>>>> aa1119bb
         else:
             logger.error('process_field:' + field +
                          ':no such field; try show_sample_entry.py on feed')
